--- conflicted
+++ resolved
@@ -1,4 +1,3 @@
-<<<<<<< HEAD
 import subprocess
 import pandas
 import io
@@ -14,7 +13,7 @@
 class SlurmReport(analysistask.AnalysisTask):
 
     """
-    An analysis task that generates plots on previously completed analysis
+    An analysis task that generates reports on previously completed analysis
     tasks using Slurm.
 
     This analysis task only works when Merlin is run through Slurm
@@ -23,6 +22,9 @@
 
     def __init__(self, dataSet, parameters=None, analysisName=None):
         super().__init__(dataSet, parameters, analysisName)
+
+        if 'codebook_index' not in self.parameters:
+            self.parameters['codebook_index'] = 0
 
     def get_estimated_memory(self):
         return 2048
@@ -180,234 +182,6 @@
         analysisParameters = {}
         for t in taskList:
             currentTask = self.dataSet.load_analysis_task(t)
-            if currentTask.is_complete():
-                slurmDF = self._generate_slurm_report(currentTask)
-                self.dataSet.save_dataframe_to_csv(slurmDF, t, self,
-                                                   'plots')
-                dfStream = io.StringIO()
-                slurmDF.to_csv(dfStream, sep='|')
-                self._plot_slurm_report(slurmDF, t)
-                reportDict[t] = slurmDF
-                analysisParameters[t] = currentTask.get_parameters()
-
-                try:
-                    requests.post('http://merlin.georgeemanuel.com/post',
-                                  files={'file': (
-                                      '.'.join([t, self.dataSet.dataSetName,
-                                                str(reportTime)]) + '.csv',
-                                      dfStream.getvalue())},
-                                  timeout=10)
-                except requests.exceptions.RequestException:
-                    pass
-
-        self._plot_slurm_summary(reportDict)
-
-        datasetMeta = {
-            'image_width': self.dataSet.get_image_dimensions()[0],
-            'image_height': self.dataSet.get_image_dimensions()[1],
-            'barcode_length': self.dataSet.get_codebook().get_bit_count(),
-            'barcode_count': self.dataSet.get_codebook().get_barcode_count(),
-            'fov_count': len(self.dataSet.get_fovs()),
-            'z_count': len(self.dataSet.get_z_positions()),
-            'sequential_count': len(self.dataSet.get_data_organization()
-                                    .get_sequential_rounds()),
-            'dataset_name': self.dataSet.dataSetName,
-            'report_time': reportTime,
-            'analysis_parameters': analysisParameters
-        }
-        try:
-            requests.post('http://merlin.georgeemanuel.com/post',
-                          files={'file': ('.'.join(
-                              [self.dataSet.dataSetName, str(reportTime)])
-                                         + '.json', json.dumps(datasetMeta))},
-                          timeout=10)
-        except requests.exceptions.RequestException:
-            pass
-=======
-import subprocess
-import pandas
-import io
-import requests
-import time
-import json
-from matplotlib import pyplot as plt
-import numpy as np
-
-from merlin.core import analysistask
-
-
-class SlurmReport(analysistask.AnalysisTask):
-
-    """
-    An analysis task that generates reports on previously completed analysis
-    tasks using Slurm.
-
-    This analysis task only works when Merlin is run through Slurm
-    with every analysis task fragment run as a separate job.
-    """
-
-    def __init__(self, dataSet, parameters=None, analysisName=None):
-        super().__init__(dataSet, parameters, analysisName)
-
-        if 'codebook_index' not in self.parameters:
-            self.parameters['codebook_index'] = 0
-
-    def get_estimated_memory(self):
-        return 2048
-
-    def get_estimated_time(self):
-        return 5
-
-    def get_dependencies(self):
-        return [self.parameters['run_after_task']]
-
-    def _generate_slurm_report(self, task: analysistask.AnalysisTask):
-        if isinstance(task, analysistask.ParallelAnalysisTask):
-            idList = [
-                self.dataSet.get_analysis_environment(task, i)['SLURM_JOB_ID']
-                for i in range(task.fragment_count())]
-        else:
-            idList = [
-                self.dataSet.get_analysis_environment(task)['SLURM_JOB_ID']]
-
-        queryResult = subprocess.run(
-            ['sacct', '--format=AssocID,Account,Cluster,User,JobID,JobName,'
-             + 'NodeList,AveCPU,AveCPUFreq,MaxPages,MaxDiskRead,MaxDiskWrite,'
-             + 'MaxRSS,ReqMem,CPUTime,Elapsed,Start,End,Timelimit',
-             '--units=M', '-P', '-j', ','.join(idList)], stdout=subprocess.PIPE)
-
-        slurmJobDF = pandas.read_csv(
-            io.StringIO(queryResult.stdout.decode('utf-8')), sep='|')
-
-        return self._clean_slurm_dataframe(slurmJobDF)
-
-    @staticmethod
-    def _clean_slurm_dataframe(inputDataFrame):
-        outputDF = inputDataFrame[
-            ~inputDataFrame['JobID'].str.contains('.extern')]
-        outputDF = outputDF.assign(
-            JobID=outputDF['JobID'].str.partition('.')[0])
-
-        def get_not_nan(listIn):
-            return listIn.dropna().iloc[0]
-
-        outputDF = outputDF.groupby('JobID').aggregate(get_not_nan)
-
-        def reformat_timedelta(elapsedIn):
-            splitElapsed = elapsedIn.split('-')
-            if len(splitElapsed) > 1:
-                return splitElapsed[0] + ' days ' + splitElapsed[1]
-            else:
-                return splitElapsed[0]
-
-        outputDF = outputDF.assign(Elapsed=pandas.to_timedelta(
-            outputDF['Elapsed'].apply(reformat_timedelta), unit='s'))
-        outputDF = outputDF.assign(Timelimit=pandas.to_timedelta(
-            outputDF['Timelimit'].apply(reformat_timedelta), unit='s'))
-
-        return outputDF.reindex()
-
-    def _plot_slurm_report(self, slurmDF, analysisName):
-        fig = plt.figure(figsize=(15, 4))
-
-        plt.subplot(1, 4, 1)
-        plt.boxplot([slurmDF['MaxRSS'].str[:-1].astype(float),
-                     slurmDF['ReqMem'].str[:-2].astype(int)], widths=0.5)
-        plt.xticks([1, 2], ['Max used', 'Requested'])
-        plt.ylabel('Memory (mb)')
-        plt.title('RAM')
-        plt.subplot(1, 4, 2)
-        plt.boxplot([slurmDF['Elapsed'] / np.timedelta64(1, 'm'),
-                     slurmDF['Timelimit'] / np.timedelta64(1, 'm')],
-                    widths=0.5)
-        plt.xticks([1, 2], ['Elapsed', 'Requested'])
-        plt.ylabel('Time (min)')
-        plt.title('Run time')
-        plt.subplot(1, 4, 3)
-        plt.boxplot([slurmDF['MaxDiskRead'].str[:-1].astype(float)],
-                    widths=0.25)
-        plt.xticks([1], ['MaxDiskRead'])
-        plt.ylabel('Number of mb read')
-        plt.title('Disk usage')
-        plt.subplot(1, 4, 4)
-        plt.boxplot([slurmDF['MaxDiskWrite'].str[:-1].astype(float)],
-                    widths=0.25)
-        plt.xticks([1], ['MaxDiskWrite'])
-        plt.ylabel('Number of mb written')
-        plt.suptitle(analysisName)
-        plt.tight_layout(pad=1)
-        self.dataSet.save_figure(self, fig, analysisName)
-
-    def _plot_slurm_summary(self, reportDict):
-
-        def setBoxColors(bPlot, c):
-            for element in ['boxes', 'whiskers', 'fliers', 'means', 'medians',
-                            'caps']:
-                plt.setp(bPlot[element], color=c)
-
-        fig = plt.figure(figsize=(15, 12))
-        bp = plt.boxplot([d['MaxRSS'].str[:-1].astype(float)
-                         for d in reportDict.values()],
-                         positions=np.arange(len(reportDict))-0.15,
-                         widths=0.25)
-        setBoxColors(bp, 'r')
-        bp = plt.boxplot([d['ReqMem'].str[:-2].astype(float)
-                         for d in reportDict.values()],
-                         positions=np.arange(len(reportDict))+0.15,
-                         widths=0.25)
-        setBoxColors(bp, 'b')
-        plt.xticks(np.arange(len(reportDict)), list(reportDict.keys()),
-                   rotation='vertical')
-        plt.yscale('log')
-        hB, = plt.plot([1, 1], 'b-')
-        hR, = plt.plot([1, 1], 'r-')
-        plt.legend((hB, hR), ('Requested', 'Max used'))
-        hB.set_visible(False)
-        hR.set_visible(False)
-        plt.ylabel('Memory per job (mb)')
-        plt.title('Memory summary')
-        plt.ylim([100, plt.ylim()[1]])
-        plt.xlim([-0.5, len(reportDict)-0.5])
-        plt.vlines(np.arange(0.5, len(reportDict)), ymin=plt.ylim()[0],
-                   ymax=plt.ylim()[1], linestyles='dashed')
-        plt.tight_layout(pad=1)
-        self.dataSet.save_figure(self, fig, 'memory_summary')
-
-        fig = plt.figure(figsize=(15, 12))
-        bp = plt.boxplot([d['Elapsed'] / np.timedelta64(1, 'm')
-                         for d in reportDict.values()],
-                         positions=np.arange(len(reportDict))-0.15,
-                         widths=0.25)
-        setBoxColors(bp, 'r')
-        bp = plt.boxplot([d['Timelimit'] / np.timedelta64(1, 'm')
-                         for d in reportDict.values()],
-                         positions=np.arange(len(reportDict))+0.15,
-                         widths=0.25)
-        setBoxColors(bp, 'b')
-        plt.xticks(np.arange(len(reportDict)), list(reportDict.keys()),
-                   rotation='vertical')
-        plt.yscale('log')
-        hB, = plt.plot([1, 1], 'b-')
-        hR, = plt.plot([1, 1], 'r-')
-        plt.legend((hB, hR), ('Requested', 'Used'))
-        hB.set_visible(False)
-        hR.set_visible(False)
-        plt.ylabel('Time per job (min)')
-        plt.title('Time summary')
-        plt.xlim([-0.5, len(reportDict)+0.5])
-        plt.vlines(np.arange(0.5, len(reportDict)), ymin=plt.ylim()[0],
-                   ymax=plt.ylim()[1], linestyles='dashed')
-        plt.tight_layout(pad=1)
-        self.dataSet.save_figure(self, fig, 'time_summary')
-
-    def _run_analysis(self):
-        taskList = self.dataSet.get_analysis_tasks()
-
-        reportTime = int(time.time())
-        reportDict = {}
-        analysisParameters = {}
-        for t in taskList:
-            currentTask = self.dataSet.load_analysis_task(t)
             try:
                 if currentTask.is_complete():
                     slurmDF = self._generate_slurm_report(currentTask)
@@ -456,4 +230,3 @@
                           timeout=10)
         except requests.exceptions.RequestException:
             pass
->>>>>>> 58addc74
